--- conflicted
+++ resolved
@@ -1,40 +1,3 @@
-<<<<<<< HEAD
-{
-  "name": "backgroundservices",
-  "version": "1.0.0",
-  "description": "Background email and notification service for ELXplorer",
-  "main": "index.js",
-  "scripts": {
-    "start": "node index.js",
-    "dev": "nodemon index.js",
-    "test": "echo \"Error: no test specified\" && exit 1"
-  },
-  "keywords": [],
-  "author": "",
-  "license": "ISC",
-  "type": "commonjs",
-  "dependencies": {
-    "bcryptjs": "^3.0.2",
-    "cors": "^2.8.5",
-    "crypto-js": "^4.2.0",
-    "dotenv": "^17.2.1",
-    "ejs": "^3.1.10",
-    "express": "^5.1.0",
-    "express-rate-limit": "^8.2.1",
-    "express-validator": "^7.3.1",
-    "helmet": "^8.1.0",
-    "jsonwebtoken": "^9.0.2",
-    "mongoose": "^8.18.0",
-    "morgan": "^1.10.1",
-    "nodemailer": "^7.0.11",
-    "swagger-jsdoc": "^6.2.8",
-    "swagger-ui-express": "^5.0.1"
-  },
-  "devDependencies": {
-    "nodemon": "^3.1.10"
-  }
-}
-=======
 {
   "name": "backgroundservices",
   "version": "1.0.0",
@@ -69,5 +32,4 @@
   "devDependencies": {
     "nodemon": "^3.1.10"
   }
-}
->>>>>>> b8939555
+}